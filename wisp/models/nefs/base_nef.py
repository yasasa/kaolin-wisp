--- conflicted
+++ resolved
@@ -38,44 +38,6 @@
     """
     def __init__(self):
         super().__init__()
-<<<<<<< HEAD
-
-        self.grid_type = grid_type
-        self.interpolation_type = interpolation_type
-        self.raymarch_type = raymarch_type
-        self.embedder_type = embedder_type
-        self.activation_type = activation_type
-        self.layer_type = layer_type
-        self.decoder_type = decoder_type
-        self.multiscale_type = multiscale_type
-
-        self.base_lod = base_lod
-        self.num_lods = num_lods
-
-        self.sample_tex = sample_tex
-        self.dilate = dilate
-        self.feature_dim = feature_dim
-        
-        self.hidden_dim = hidden_dim
-        self.pos_multires = pos_multires
-        self.view_multires = view_multires
-        self.num_layers = num_layers
-        self.position_input = position_input
-
-        self.kwargs = kwargs
-
-        # Whether to include bg decoder
-        self.include_bg = (self.kwargs['bg_color'] == 'predict')
-
-        self.grid = None
-        self.decoder = None
-        
-        self.init_grid()
-        self.init_embedder()
-        self.init_decoder()
-        torch.cuda.empty_cache()
-=======
->>>>>>> 16a2ae5a
         self._forward_functions = {}
         self.register_forward_functions()
         self.supported_channels = set([channel for channels in self._forward_functions.values() for channel in channels])
