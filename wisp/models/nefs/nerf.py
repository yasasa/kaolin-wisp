# Copyright (c) 2022, NVIDIA CORPORATION & AFFILIATES.  All rights reserved.
#
# NVIDIA CORPORATION & AFFILIATES and its licensors retain all intellectual property
# and proprietary rights in and to this software, related documentation
# and any modifications thereto.  Any use, reproduction, disclosure or
# distribution of this software and related documentation without an express
# license agreement from NVIDIA CORPORATION & AFFILIATES is strictly prohibited.

import torch
from typing import Dict, Any
from wisp.ops.geometric import sample_unif_sphere
from wisp.models.nefs import BaseNeuralField
from wisp.models.embedders import get_positional_embedder
from wisp.models.layers import get_layer_class
from wisp.models.activations import get_activation_class
from wisp.models.decoders import BasicDecoder
from wisp.models.grids import BLASGrid, HashGrid

class NeuralRadianceField(BaseNeuralField):
    """Model for encoding Neural Radiance Fields (Mildenhall et al. 2020), e.g., density and view dependent color.
    Different to the original NeRF paper, this implementation uses feature grids for a
    higher quality and more efficient implementation, following later trends in the literature,
    such as Neural Sparse Voxel Fields (Liu et al. 2020), Instant Neural Graphics Primitives (Muller et al. 2022)
    and Variable Bitrate Neural Fields (Takikawa et al. 2022).
    """

    def __init__(self,
                 grid: BLASGrid = None,
                 # embedder args
                 pos_embedder: str = 'none',
                 view_embedder: str = 'none',
                 pos_multires: int = 10,
                 view_multires: int = 4,
                 position_input: bool = False,
                 # decoder args
                 activation_type: str = 'relu',
                 layer_type: str = 'none',
                 hidden_dim: int = 128,
                 num_layers: int = 1,
                 # pruning args
                 prune_density_decay: float = None,
                 prune_min_density: float = None,
                 ):
        """
        Creates a new NeRF instance, which maps 3D input coordinates + view directions to RGB + density.

        This neural field consists of:
         * A feature grid (backed by an acceleration structure to boost raymarching speed)
         * Color & density decoders
         * Optional: positional embedders for input position coords & view directions, concatenated to grid features.

         This neural field also supports:
          * Aggregation of multi-resolution features (more than one LOD) via summation or concatenation
          * Pruning scheme for HashGrids

        Args:
            grid: (BLASGrid): represents feature grids in Wisp. BLAS: "Bottom Level Acceleration Structure",
                to signify this structure is the backbone that captures
                a neural field's contents, in terms of both features and occupancy for speeding up queries.
                Notable examples: OctreeGrid, HashGrid, TriplanarGrid, CodebookGrid.

            pos_embedder (str): Type of positional embedder to use for input coordinates.
                Options:
                 - 'none': No positional input is fed into the density decoder.
                 - 'identity': The sample coordinates are fed as is into the density decoder.
                 - 'positional': The sample coordinates are embedded with the Positional Encoding from
                    Mildenhall et al. 2020, before passing them into the density decoder.
            view_embedder (str): Type of positional embedder to use for view directions.
                Options:
                 - 'none': No positional input is fed into the color decoder.
                 - 'identity': The view directions are fed as is into the color decoder.
                 - 'positional': The view directions are embedded with the Positional Encoding from
                    Mildenhall et al. 2020, before passing them into the color decoder.
            pos_multires (int): Number of frequencies used for 'positional' embedding of pos_embedder.
                 Used only if pos_embedder is 'positional'.
            view_multires (int): Number of frequencies used for 'positional' embedding of view_embedder.
                 Used only if view_embedder is 'positional'.
            position_input (bool): If True, the input coordinates will be passed into the decoder.
                 For 'positional': the input coordinates will be concatenated to the embedded coords.
                 For 'none' and 'identity': the embedder will behave like 'identity'.
            activation_type (str): Type of activation function to use in BasicDecoder:
                 'none', 'relu', 'sin', 'fullsort', 'minmax'.
            layer_type (str): Type of MLP layer to use in BasicDecoder:
                 'none' / 'linear', 'spectral_norm', 'frobenius_norm', 'l_1_norm', 'l_inf_norm'.
            hidden_dim (int): Number of neurons in hidden layers of both decoders.
            num_layers (int): Number of hidden layers in both decoders.
            prune_density_decay (float): Decay rate of density per "prune step",
                 using the pruning scheme from Muller et al. 2022. Used only for grids which support pruning.
            prune_min_density (float): Minimal density allowed for "cells" before they get pruned during a "prune step".
                 Used within the pruning scheme from Muller et al. 2022. Used only for grids which support pruning.
        """
        super().__init__()
        self.grid = grid

        # Init Embedders
        self.pos_embedder, self.pos_embed_dim = self.init_embedder(pos_embedder, pos_multires,
                                                                   include_input=position_input)
        self.view_embedder, self.view_embed_dim = self.init_embedder(view_embedder, view_multires,
                                                                     include_input=True)

        # Init Decoder
        self.activation_type = activation_type
        self.layer_type = layer_type
        self.hidden_dim = hidden_dim
        self.num_layers = num_layers
        self.decoder_density, self.decoder_color = \
            self.init_decoders(activation_type, layer_type, num_layers, hidden_dim)

<<<<<<< HEAD
        if self.include_bg:
            self.decoder_bgcolor = BasicDecoder(self.pos_embed_dim + self.view_embed_dim + 1, 3, get_activation_class(self.activation_type), True,
                                                layer=get_layer_class(self.layer_type), num_layers=self.num_layers+1,
                                                hidden_dim=self.hidden_dim, skip=[])                   

    def init_grid(self):
        """Initialize the grid object.
=======
        self.prune_density_decay = prune_density_decay
        self.prune_min_density = prune_min_density

        torch.cuda.empty_cache()

    def init_embedder(self, embedder_type, frequencies=None, include_input=False):
        """Creates positional embedding functions for the position and view direction.
>>>>>>> 16a2ae5a
        """
        if embedder_type == 'none' and not include_input:
            embedder, embed_dim = None, 0
        elif embedder_type == 'identity' or (embedder_type == 'none' and include_input):
            embedder, embed_dim = torch.nn.Identity(), 3    # Assumes pos / view input is always 3D
        elif embedder_type == 'positional':
            embedder, embed_dim = get_positional_embedder(frequencies=frequencies, include_input=include_input)
        else:
            raise NotImplementedError(f'Unsupported embedder type for NeuralRadianceField: {embedder_type}')
        return embedder, embed_dim

    def init_decoders(self, activation_type, layer_type, num_layers, hidden_dim):
        """Initializes the decoder object.
        """
        decoder_density = BasicDecoder(input_dim=self.density_net_input_dim(),
                                       output_dim=16,
                                       activation=get_activation_class(activation_type),
                                       bias=True,
                                       layer=get_layer_class(layer_type),
                                       num_layers=num_layers,
                                       hidden_dim=hidden_dim,
                                       skip=[])
        decoder_density.lout.bias.data[0] = 1.0

        decoder_color = BasicDecoder(input_dim=self.color_net_input_dim(),
                                     output_dim=3,
                                     activation=get_activation_class(activation_type),
                                     bias=True,
                                     layer=get_layer_class(layer_type),
                                     num_layers=num_layers + 1,
                                     hidden_dim=hidden_dim,
                                     skip=[])
        return decoder_density, decoder_color

    def prune(self):
        """Prunes the blas based on current state.
        """
        if self.grid is not None:
            if isinstance(self.grid, HashGrid):
                density_decay = self.prune_density_decay
                min_density = self.prune_min_density

                self.grid.occupancy = self.grid.occupancy.cuda()
                self.grid.occupancy = self.grid.occupancy * density_decay
                points = self.grid.dense_points.cuda()
                res = 2.0**self.grid.blas_level
                samples = torch.rand(points.shape[0], 3, device=points.device)
                samples = points.float() + samples
                samples = samples / res
                samples = samples * 2.0 - 1.0
                sample_views = torch.FloatTensor(sample_unif_sphere(samples.shape[0])).to(points.device)
                with torch.no_grad():
                    density = self.forward(coords=samples, ray_d=sample_views, channels="density")
                self.grid.occupancy = torch.stack([density[:, 0], self.grid.occupancy], -1).max(dim=-1)[0]

                mask = self.grid.occupancy > min_density

                _points = points[mask]

                if _points.shape[0] == 0:
                    return

                if hasattr(self.grid.blas.__class__, "from_quantized_points"):
                    self.grid.blas = self.grid.blas.__class__.from_quantized_points(_points, self.grid.blas_level)
                else:
                    raise Exception(f"The BLAS {self.grid.blas.__class__.__name__} does not support initialization " 
                                     "from_quantized_points, which is required for pruning.")

            else:
                raise NotImplementedError(f'Pruning not implemented for grid type {self.grid}')

    def register_forward_functions(self):
        """Register the forward functions.
        """
        self._register_forward_function(self.rgba, ["density", "rgb"])

    def rgba(self, coords, ray_d, lod_idx=None):
        """Compute color and density [particles / vol] for the provided coordinates.

        Args:
            coords (torch.FloatTensor): tensor of shape [batch, 3]
            ray_d (torch.FloatTensor): tensor of shape [batch, 3]
            lod_idx (int): index into active_lods. If None, will use the maximum LOD.
        
        Returns:
            {"rgb": torch.FloatTensor, "density": torch.FloatTensor}:
                - RGB tensor of shape [batch, 3]
                - Density tensor of shape [batch, 1]
        """
        if lod_idx is None:
            lod_idx = len(self.grid.active_lods) - 1
        batch, _ = coords.shape

        # Embed coordinates into high-dimensional vectors with the grid.
        feats = self.grid.interpolate(coords, lod_idx).reshape(batch, self.effective_feature_dim())

        # Optionally concat the positions to the embedding
        if self.pos_embedder is not None:
            embedded_pos = self.pos_embedder(coords).view(batch, self.pos_embed_dim)
            feats = torch.cat([feats, embedded_pos], dim=-1)

        # Decode high-dimensional vectors to density features.
        density_feats = self.decoder_density(feats)

        # Concatenate embedded view directions.
        if self.view_embedder is not None:
            embedded_dir = self.view_embedder(-ray_d).view(batch, self.view_embed_dim)
            fdir = torch.cat([density_feats, embedded_dir], dim=-1)
        else:
            fdir = density_feats

        # Colors are values [0, 1] floats
        # colors ~ (batch, 3)
        colors = torch.sigmoid(self.decoder_color(fdir))

        # Density is [particles / meter], so need to be multiplied by distance
        # density ~ (batch, 1)
        density = torch.relu(density_feats[...,0:1])
        return dict(rgb=colors, density=density)

<<<<<<< HEAD
    def forward_bg(self, rays_origins, rays_dirs, rays_is_hit):
        '''
        Return bg rgb for each ray
        '''

        origin_embeddings = self.pos_embedder(rays_origins)
        view_embeddings = self.view_embedder(-rays_dirs)

        # input tensor with shape N x (self.pos_embed_dim + self.view_embed_dim + 1) 
        # e.g. N x (63 + 27 + 1) for pos basis size 10, view basis size 4
        x = torch.cat((origin_embeddings, view_embeddings, rays_is_hit), dim=1) 

        bg_colors = torch.sigmoid(self.decoder_bgcolor(x))

        return bg_colors
=======
    def effective_feature_dim(self):
        if self.grid.multiscale_type == 'cat':
            effective_feature_dim = self.grid.feature_dim * self.grid.num_lods
        else:
            effective_feature_dim = self.grid.feature_dim
        return effective_feature_dim

    def density_net_input_dim(self):
        return self.effective_feature_dim() + self.pos_embed_dim

    def color_net_input_dim(self):
        return 16 + self.view_embed_dim

    def public_properties(self) -> Dict[str, Any]:
        """ Wisp modules expose their public properties in a dictionary.
        The purpose of this method is to give an easy table of outwards facing attributes,
        for the purpose of logging, gui apps, etc.
        """
        properties = {
            "Grid": self.grid,
            "Pos. Embedding": self.pos_embedder,
            "View Embedding": self.view_embedder,
            "Decoder (density)": self.decoder_density,
            "Decoder (color)": self.decoder_color
        }
        if self.prune_density_decay is not None:
            properties['Pruning Density Decay'] = self.prune_density_decay
        if self.prune_min_density is not None:
            properties['Pruning Min Density'] = self.prune_min_density
        return properties
>>>>>>> 16a2ae5a
<|MERGE_RESOLUTION|>--- conflicted
+++ resolved
@@ -40,6 +40,7 @@
                  # pruning args
                  prune_density_decay: float = None,
                  prune_min_density: float = None,
+                 bg_color='white':
                  ):
         """
         Creates a new NeRF instance, which maps 3D input coordinates + view directions to RGB + density.
@@ -106,15 +107,11 @@
         self.decoder_density, self.decoder_color = \
             self.init_decoders(activation_type, layer_type, num_layers, hidden_dim)
 
-<<<<<<< HEAD
-        if self.include_bg:
+        if bg_color == 'predict':
             self.decoder_bgcolor = BasicDecoder(self.pos_embed_dim + self.view_embed_dim + 1, 3, get_activation_class(self.activation_type), True,
-                                                layer=get_layer_class(self.layer_type), num_layers=self.num_layers+1,
-                                                hidden_dim=self.hidden_dim, skip=[])                   
-
-    def init_grid(self):
-        """Initialize the grid object.
-=======
+                                            layer=get_layer_class(self.layer_type), num_layers=self.num_layers+1,
+                                            hidden_dim=self.hidden_dim, skip=[])
+
         self.prune_density_decay = prune_density_decay
         self.prune_min_density = prune_min_density
 
@@ -122,7 +119,6 @@
 
     def init_embedder(self, embedder_type, frequencies=None, include_input=False):
         """Creates positional embedding functions for the position and view direction.
->>>>>>> 16a2ae5a
         """
         if embedder_type == 'none' and not include_input:
             embedder, embed_dim = None, 0
@@ -243,7 +239,6 @@
         density = torch.relu(density_feats[...,0:1])
         return dict(rgb=colors, density=density)
 
-<<<<<<< HEAD
     def forward_bg(self, rays_origins, rays_dirs, rays_is_hit):
         '''
         Return bg rgb for each ray
@@ -259,7 +254,7 @@
         bg_colors = torch.sigmoid(self.decoder_bgcolor(x))
 
         return bg_colors
-=======
+    
     def effective_feature_dim(self):
         if self.grid.multiscale_type == 'cat':
             effective_feature_dim = self.grid.feature_dim * self.grid.num_lods
@@ -289,5 +284,4 @@
             properties['Pruning Density Decay'] = self.prune_density_decay
         if self.prune_min_density is not None:
             properties['Pruning Min Density'] = self.prune_min_density
-        return properties
->>>>>>> 16a2ae5a
+        return properties