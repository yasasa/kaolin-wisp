# Copyright (c) 2022, NVIDIA CORPORATION & AFFILIATES.  All rights reserved.
#
# NVIDIA CORPORATION & AFFILIATES and its licensors retain all intellectual property
# and proprietary rights in and to this software, related documentation
# and any modifications thereto.  Any use, reproduction, disclosure or
# distribution of this software and related documentation without an express
# license agreement from NVIDIA CORPORATION & AFFILIATES is strictly prohibited.

import torch
import torch.nn as nn
import kaolin.render.spc as spc_render
from wisp.core import RenderBuffer
from wisp.tracers import BaseTracer


class PackedRFTracer(BaseTracer):
    """Tracer class for sparse (packed) radiance fields.
    - Packed: each ray yields a custom number of samples, which are therefore packed in a flat form within a tensor,
     see: https://kaolin.readthedocs.io/en/latest/modules/kaolin.ops.batch.html#packed
    - RF: Radiance Field
    PackedRFTracer is differentiable, and can be employed within training loops.

    This tracer class expects the neural field to expose a BLASGrid: a Bottom-Level-Acceleration-Structure Grid,
    i.e. a grid that inherits the BLASGrid class for both a feature structure and an occupancy acceleration structure).
    """
    def __init__(self, raymarch_type='voxel', num_steps=128, step_size=1.0, bg_color='white'):
        """Set the default trace() arguments.

        Args:
            raymarch_type (str): Sample generation strategy to use for raymarch.
                'voxel' - intersects the rays with the acceleration structure cells.
                    Then among the intersected cells, each cell is sampled `num_steps` times.
                'ray' - samples `num_steps` along each ray, and then filters out samples which falls outside of occupied
                    cells of the acceleration structure.
            num_steps (int): The number of steps to use for the sampling. The meaning of this parameter changes
                depending on `raymarch_type`:
                'voxel' - each acceleration structure cell which intersects a ray is sampled `num_steps` times.
                'ray' - number of samples generated per ray, before culling away samples which don't fall
                    within occupied cells.
                The exact number of samples generated, therefore, depends on this parameter but also the occupancy
                status of the acceleration structure.
            step_size (float): The step size between samples. Currently unused, but will be used for a new
                               sampling method in the future.
            bg_color (str): The background color to use.
        """
        super().__init__()
        self.raymarch_type = raymarch_type
        self.num_steps = num_steps
        self.step_size = step_size
        self.bg_color = bg_color

    def get_supported_channels(self):
        """Returns the set of channel names this tracer may output.
        
        Returns:
            (set): Set of channel strings.
        """
        return {"depth", "hit", "rgb", "alpha"}

    def get_required_nef_channels(self):
        """Returns the channels required by neural fields to be compatible with this tracer.
        
        Returns:
            (set): Set of channel strings.
        """
        return {"rgb", "density"}

    def trace(self, nef, rays, channels, extra_channels,
              lod_idx=None, raymarch_type='voxel', num_steps=64, step_size=1.0, bg_color='white'):
        """Trace the rays against the neural field.

        Args:
            nef (nn.Module): A neural field that uses a grid class.
            channels (set): The set of requested channels. The trace method can return channels that 
                            were not requested since those channels often had to be computed anyways.
            extra_channels (set): If there are any extra channels requested, this tracer will by default
                                  perform volumetric integration on those channels.
            rays (wisp.core.Rays): Ray origins and directions of shape [N, 3]
            lod_idx (int): LOD index to render at. 
            raymarch_type (str): The type of raymarching algorithm to use. Currently we support:
                                 voxel: Finds num_steps # of samples per intersected voxel
                                 ray: Finds num_steps # of samples per ray, and filters them by intersected samples
            num_steps (int): The number of steps to use for the sampling.
            step_size (float): The step size between samples. Currently unused, but will be used for a new
                               sampling method in the future.
            bg_color (str): The background color to use. TODO(ttakikawa): Might be able to simplify / remove

        Returns:
            (wisp.RenderBuffer): A dataclass which holds the output buffers from the render.
        """
        #TODO(ttakikawa): Use a more robust method
        assert nef.grid is not None and "this tracer requires a grid"

        N = rays.origins.shape[0]
        
        if "depth" in channels:
            depth = torch.zeros(N, 1, device=rays.origins.device)
        else: 
            depth = None
        
        if bg_color == 'white':
            rgb = torch.ones(N, 3, device=rays.origins.device)
        else:
            rgb = torch.zeros(N, 3, device=rays.origins.device)
        hit = torch.zeros(N, device=rays.origins.device, dtype=torch.bool)
        out_alpha = torch.zeros(N, 1, device=rays.origins.device)

        if lod_idx is None:
            lod_idx = nef.grid.num_lods - 1

        # By default, PackedRFTracer will attempt to use the highest level of detail for the ray sampling.
        # This however may not actually do anything; the ray sampling behaviours are often single-LOD
        # and is governed by however the underlying feature grid class uses the BLAS to implement the sampling.
        raymarch_results = nef.grid.raymarch(rays,
                                             level=nef.grid.active_lods[lod_idx],
                                             num_samples=num_steps,
                                             raymarch_type=raymarch_type)
        ridx = raymarch_results.ridx
        samples = raymarch_results.samples
        deltas = raymarch_results.deltas
        boundary = raymarch_results.boundary
        depths = raymarch_results.depth_samples

        # Get the indices of the ray tensor which correspond to hits
        ridx_hit = ridx[spc_render.mark_pack_boundaries(ridx.int())]
        # Compute the color and density for each ray and their samples
        hit_ray_d = rays.dirs.index_select(0, ridx)

<<<<<<< HEAD
        timer.check("RGBA")
=======
        # Compute the color and density for each ray and their samples
        num_samples = samples.shape[0]
        color, density = nef(coords=samples, ray_d=hit_ray_d, lod_idx=lod_idx, channels=["rgb", "density"])
        density = density.reshape(num_samples, 1)    # Protect against squeezed return shape
        del ridx
>>>>>>> 16a2ae5a

        # Compute optical thickness
        tau = density * deltas
        del density, deltas
        ray_colors, transmittance = spc_render.exponential_integration(color, tau, boundary, exclusive=True)

        if "depth" in channels:
            ray_depth = spc_render.sum_reduce(depths.reshape(num_samples, 1) * transmittance, boundary)
            depth[ridx_hit, :] = ray_depth

        alpha = spc_render.sum_reduce(transmittance, boundary)
        out_alpha[ridx_hit] = alpha
        hit[ridx_hit] = alpha[...,0] > 0.0

        # Populate the background
<<<<<<< HEAD
        if bg_color == 'predict':

            # Query bg colours directly from rays
            ray_colors_bg = nef.forward_bg(rays.origins, rays.dirs, hit.type_as(rays.origins).reshape(N, 1)).type_as(ray_colors)
            del ridx, rays
            timer.check("Background RGB")

            # Composite fg and bg when rays hit, and default to bg when rays miss
            rgb = ray_colors_bg.clone()
            color = (1.0-alpha) * ray_colors_bg[ridx_hit.long(), :] + alpha * ray_colors

        elif bg_color == 'white':
            rgb = torch.ones(N, 3, device=color.device)
            color = (1.0-alpha) + alpha * ray_colors
=======
        if bg_color == 'white':
            color = (1.0-alpha) + ray_colors
>>>>>>> 16a2ae5a
        else:
            color = alpha * ray_colors
        rgb[ridx_hit] = color

        extra_outputs = {}
        for channel in extra_channels:
            feats = nef(coords=samples,
                        ray_d=hit_ray_d,
                        lod_idx=lod_idx,
                        channels=channel)
            num_channels = feats.shape[-1]
            ray_feats, transmittance = spc_render.exponential_integration(
                feats.view(num_samples, num_channels), tau, boundary, exclusive=True
            )
            composited_feats = alpha * ray_feats
            out_feats = torch.zeros(N, num_channels, device=feats.device)
            out_feats[ridx_hit] = composited_feats
            extra_outputs[channel] = out_feats

        return RenderBuffer(depth=depth, hit=hit, rgb=rgb, alpha=out_alpha, **extra_outputs)
<|MERGE_RESOLUTION|>--- conflicted
+++ resolved
@@ -126,15 +126,11 @@
         # Compute the color and density for each ray and their samples
         hit_ray_d = rays.dirs.index_select(0, ridx)
 
-<<<<<<< HEAD
-        timer.check("RGBA")
-=======
         # Compute the color and density for each ray and their samples
         num_samples = samples.shape[0]
         color, density = nef(coords=samples, ray_d=hit_ray_d, lod_idx=lod_idx, channels=["rgb", "density"])
         density = density.reshape(num_samples, 1)    # Protect against squeezed return shape
         del ridx
->>>>>>> 16a2ae5a
 
         # Compute optical thickness
         tau = density * deltas
@@ -150,7 +146,6 @@
         hit[ridx_hit] = alpha[...,0] > 0.0
 
         # Populate the background
-<<<<<<< HEAD
         if bg_color == 'predict':
 
             # Query bg colours directly from rays
@@ -165,10 +160,6 @@
         elif bg_color == 'white':
             rgb = torch.ones(N, 3, device=color.device)
             color = (1.0-alpha) + alpha * ray_colors
-=======
-        if bg_color == 'white':
-            color = (1.0-alpha) + ray_colors
->>>>>>> 16a2ae5a
         else:
             color = alpha * ray_colors
         rgb[ridx_hit] = color
